FROM maven:3.5-jdk-8
<<<<<<< HEAD
ENV MAXWELL_VERSION=1.14.7 KAFKA_VERSION=1.0.0
=======
ENV MAXWELL_VERSION=1.16.0 KAFKA_VERSION=0.11.0.1

COPY . /workspace
>>>>>>> dde50be2

RUN apt-get update \
    && apt-get -y upgrade \
    && apt-get install -y make

# prime so we can have a cached image of the maven deps
COPY pom.xml /tmp
RUN cd /tmp && mvn dependency:resolve

COPY . /workspace
RUN cd /workspace \
    && KAFKA_VERSION=$KAFKA_VERSION make package MAXWELL_VERSION=$MAXWELL_VERSION \
    && mkdir /app \
    && mv /workspace/target/maxwell-$MAXWELL_VERSION/maxwell-$MAXWELL_VERSION/* /app/ \
    && apt-get clean \
    && rm -rf /var/lib/apt/lists/* /tmp/* /var/tmp/* /usr/share/doc/* /workspace/ /root/.m2/ \
    && echo "$MAXWELL_VERSION" > /REVISION

WORKDIR /app

CMD [ "/bin/bash", "-c", "bin/maxwell-docker" ]<|MERGE_RESOLUTION|>--- conflicted
+++ resolved
@@ -1,11 +1,5 @@
 FROM maven:3.5-jdk-8
-<<<<<<< HEAD
-ENV MAXWELL_VERSION=1.14.7 KAFKA_VERSION=1.0.0
-=======
-ENV MAXWELL_VERSION=1.16.0 KAFKA_VERSION=0.11.0.1
-
-COPY . /workspace
->>>>>>> dde50be2
+ENV MAXWELL_VERSION=1.16.0 KAFKA_VERSION=1.0.0
 
 RUN apt-get update \
     && apt-get -y upgrade \
