<<<<<<< HEAD
FROM maven:3.9.9-eclipse-temurin-23 AS builder
ENV MAXWELL_VERSION=1.42.0 KAFKA_VERSION=1.0.0
=======
FROM maven:3.8-jdk-11 as builder
ENV MAXWELL_VERSION=1.42.1 KAFKA_VERSION=1.0.0
>>>>>>> d0fde391

RUN apt-get update \
    && apt-get -y upgrade \
    && apt-get install -y make

# prime so we can have a cached image of the maven deps
COPY pom.xml /tmp
RUN cd /tmp && mvn dependency:resolve

COPY . /workspace
RUN cd /workspace \
    && KAFKA_VERSION=$KAFKA_VERSION make package MAXWELL_VERSION=$MAXWELL_VERSION \
    && mkdir /app \
    && mv /workspace/target/maxwell-$MAXWELL_VERSION/maxwell-$MAXWELL_VERSION/* /app/ \
    && apt-get clean \
    && rm -rf /var/lib/apt/lists/* /tmp/* /var/tmp/* /usr/share/doc/* /workspace/ /root/.m2/ \
    && echo "$MAXWELL_VERSION" > /REVISION

# Build clean image with non-root priveledge
FROM openjdk:23-jdk-slim

RUN apt-get update \
    && apt-get -y upgrade

COPY --from=builder /app /app
COPY --from=builder /REVISION /REVISION

WORKDIR /app

RUN useradd -u 1000 maxwell -d /app
RUN chown 1000:1000 /app

USER 1000

CMD [ "/bin/bash", "-c", "bin/maxwell-docker" ]<|MERGE_RESOLUTION|>--- conflicted
+++ resolved
@@ -1,10 +1,6 @@
-<<<<<<< HEAD
 FROM maven:3.9.9-eclipse-temurin-23 AS builder
 ENV MAXWELL_VERSION=1.42.0 KAFKA_VERSION=1.0.0
-=======
-FROM maven:3.8-jdk-11 as builder
-ENV MAXWELL_VERSION=1.42.1 KAFKA_VERSION=1.0.0
->>>>>>> d0fde391
+
 
 RUN apt-get update \
     && apt-get -y upgrade \
