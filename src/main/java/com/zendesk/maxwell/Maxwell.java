package com.zendesk.maxwell;

import com.djdch.log4j.StaticShutdownCallbackRegistry;
import com.github.shyiko.mysql.binlog.network.ServerException;
import com.zendesk.maxwell.bootstrap.BootstrapController;
import com.zendesk.maxwell.producer.AbstractProducer;
import com.zendesk.maxwell.recovery.Recovery;
import com.zendesk.maxwell.recovery.RecoveryInfo;
import com.zendesk.maxwell.replication.BinlogConnectorReplicator;
import com.zendesk.maxwell.replication.Position;
import com.zendesk.maxwell.replication.Replicator;
import com.zendesk.maxwell.row.HeartbeatRowMap;
import com.zendesk.maxwell.schema.*;
import com.zendesk.maxwell.schema.columndef.ColumnDefCastException;
import com.zendesk.maxwell.util.Logging;
import org.slf4j.Logger;
import org.slf4j.LoggerFactory;

import java.net.URISyntaxException;
import java.sql.Connection;
import java.sql.SQLException;
import java.util.ArrayList;
import java.util.List;

public class Maxwell implements Runnable {
	protected MaxwellConfig config;
	protected MaxwellContext context;
	protected Replicator replicator;

	static final Logger LOGGER = LoggerFactory.getLogger(Maxwell.class);

	public Maxwell(MaxwellConfig config) throws SQLException, URISyntaxException {
		this(new MaxwellContext(config));
	}

	protected Maxwell(MaxwellContext context) throws SQLException, URISyntaxException {
		this.config = context.getConfig();
		this.context = context;
	}

	public void run() {
		try {
			start();
		} catch (Exception e) {
			LOGGER.error("maxwell encountered an exception", e);
		}
	}

	public void restart() throws Exception {
		this.context = new MaxwellContext(config);
		start();
	}

	public void terminate() {
		Thread terminationThread = this.context.terminate();
		if (terminationThread != null) {
			try {
				terminationThread.join();
			} catch (InterruptedException e) {
			}
		}
	}

	private Position attemptMasterRecovery() throws Exception {
		HeartbeatRowMap recoveredHeartbeat = null;
		MysqlPositionStore positionStore = this.context.getPositionStore();
		RecoveryInfo recoveryInfo = positionStore.getRecoveryInfo(config);

		if ( recoveryInfo != null ) {
			Recovery masterRecovery = new Recovery(
				config.replicationMysql,
				config.databaseName,
				this.context.getReplicationConnectionPool(),
				this.context.getCaseSensitivity(),
				recoveryInfo
			);

			recoveredHeartbeat = masterRecovery.recover();

			if (recoveredHeartbeat != null) {
				// load up the schema from the recovery position and chain it into the
				// new server_id
				MysqlSchemaStore oldServerSchemaStore = new MysqlSchemaStore(
					context.getMaxwellConnectionPool(),
					context.getReplicationConnectionPool(),
					context.getSchemaConnectionPool(),
					recoveryInfo.serverID,
					recoveryInfo.position,
					context.getCaseSensitivity(),
					config.filter,
					false
				);

				// Note we associate this schema to the start position of the heartbeat event, so that
				// we pick it up when resuming at the event after the heartbeat.
				oldServerSchemaStore.clone(context.getServerID(), recoveredHeartbeat.getPosition());
				return recoveredHeartbeat.getNextPosition();
			}
		}
		return null;
	}

	private void logColumnCastError(ColumnDefCastException e) throws SQLException, SchemaStoreException {
		try ( Connection conn = context.getSchemaConnectionPool().getConnection() ) {
			LOGGER.error("checking for schema inconsistencies in " + e.database + "." + e.table);
			SchemaCapturer capturer = new SchemaCapturer(conn, context.getCaseSensitivity(), e.database, e.table);
			Schema recaptured = capturer.capture();
			Table t = this.replicator.getSchema().findDatabase(e.database).findTable(e.table);
			List<String> diffs = new ArrayList<>();

			t.diff(diffs, recaptured.findDatabase(e.database).findTable(e.table), "old", "new");
			if ( diffs.size() == 0 ) {
				LOGGER.error("no differences found");
			} else {
				for ( String diff : diffs )
					LOGGER.error(diff);
			}
		}
	}

	protected Position getInitialPosition() throws Exception {
		/* first method:  do we have a stored position for this server? */
		Position initial = this.context.getInitialPosition();

		if (initial == null) {

			/* second method: are we recovering from a master swap? */
			if ( config.masterRecovery )
				initial = attemptMasterRecovery();

			/* third method: is there a previous client_id?
			   if so we have to start at that position or else
			   we could miss schema changes, see https://github.com/zendesk/maxwell/issues/782 */

			if ( initial == null ) {
				initial = this.context.getOtherClientPosition();
				if ( initial != null ) {
					LOGGER.info("Found previous client position: " + initial);
				}
			}

			/* fourth method: capture the current master position. */
			if ( initial == null ) {
				try ( Connection c = context.getReplicationConnection() ) {
					initial = Position.capture(c, config.gtidMode);
				}
			}

			/* if the initial position didn't come from the store, store it */
			context.getPositionStore().set(initial);
		}

		if (config.masterRecovery) {
			this.context.getPositionStore().cleanupOldRecoveryInfos();
		}

		return initial;
	}

	public String getMaxwellVersion() {
		String packageVersion = getClass().getPackage().getImplementationVersion();
		if ( packageVersion == null )
			return "??";
		else
			return packageVersion;
	}

	static String bootString = "Maxwell v%s is booting (%s), starting at %s";
	private void logBanner(AbstractProducer producer, Position initialPosition) {
		String producerName = producer.getClass().getSimpleName();
		LOGGER.info(String.format(bootString, getMaxwellVersion(), producerName, initialPosition.toString()));
	}

	protected void onReplicatorStart() {}
	protected void onReplicatorEnd() {}


	public void start() throws Exception {
		try {
			this.startInner();
		} catch ( Exception e) {
			this.context.terminate(e);
		} finally {
			onReplicatorEnd();
			this.terminate();
		}

		Exception error = this.context.getError();
		if (error != null) {
			throw error;
		}
	}

	private void startInner() throws Exception {
		try ( Connection connection = this.context.getReplicationConnection();
		      Connection rawConnection = this.context.getRawMaxwellConnection() ) {
			MaxwellMysqlStatus.ensureReplicationMysqlState(connection);
			MaxwellMysqlStatus.ensureMaxwellMysqlState(rawConnection);
			if (config.gtidMode) {
				MaxwellMysqlStatus.ensureGtidMysqlState(connection);
			}

			SchemaStoreSchema.ensureMaxwellSchema(rawConnection, this.config.databaseName);

			try ( Connection schemaConnection = this.context.getMaxwellConnection() ) {
				SchemaStoreSchema.upgradeSchemaStoreSchema(schemaConnection);
			}
		}

		AbstractProducer producer = this.context.getProducer();

		Position initPosition = getInitialPosition();
		logBanner(producer, initPosition);
		this.context.setPosition(initPosition);

		MysqlSchemaStore mysqlSchemaStore = new MysqlSchemaStore(this.context, initPosition);
		BootstrapController bootstrapController = this.context.getBootstrapController(mysqlSchemaStore.getSchemaID());

		this.context.startSchemaCompactor();

		if (config.recaptureSchema) {
			mysqlSchemaStore.captureAndSaveSchema();
		}

		mysqlSchemaStore.getSchema(); // trigger schema to load / capture before we start the replicator.

		this.replicator = new BinlogConnectorReplicator(
			mysqlSchemaStore,
			producer,
			bootstrapController,
			config.replicationMysql,
			config.replicaServerID,
			config.databaseName,
			context.getMetrics(),
			initPosition,
			false,
			config.clientID,
			context.getHeartbeatNotifier(),
			config.scripting,
			context.getFilter(),
			config.outputConfig,
			config.bufferMemoryUsage
		);

		context.setReplicator(replicator);
		this.context.start();

		replicator.startReplicator();
		this.onReplicatorStart();

		try {
			replicator.runLoop();
		} catch ( ColumnDefCastException e ) {
			logColumnCastError(e);
		}
	}


	public static void main(String[] args) {
		try {
			Logging.setupLogBridging();
			MaxwellConfig config = new MaxwellConfig(args);

			if ( config.log_level != null )
				Logging.setLevel(config.log_level);

			final Maxwell maxwell = new Maxwell(config);

			Runtime.getRuntime().addShutdownHook(new Thread() {
				@Override
				public void run() {
					maxwell.terminate();
					StaticShutdownCallbackRegistry.invoke();
				}
			});

<<<<<<< HEAD
			if ( config.haMode ) {
				new MaxwellHA(maxwell, config.jgroupsConf, config.raftMemberID, config.clientID).startHA();
			} else {
				maxwell.start();
			}
=======
			LOGGER.info("Starting Maxwell. maxMemory: " + Runtime.getRuntime().maxMemory() + " bufferMemoryUsage: " + config.bufferMemoryUsage);
			maxwell.start();
>>>>>>> 252a5771
		} catch ( SQLException e ) {
			// catch SQLException explicitly because we likely don't care about the stacktrace
			LOGGER.error("SQLException: " + e.getLocalizedMessage());
			System.exit(1);
		} catch ( URISyntaxException e ) {
			// catch URISyntaxException explicitly as well to provide more information to the user
			LOGGER.error("Syntax issue with URI, check for misconfigured host, port, database, or JDBC options (see RFC 2396)");
			LOGGER.error("URISyntaxException: " + e.getLocalizedMessage());
			System.exit(1);
		} catch ( ServerException e ) {
			LOGGER.error("Maxwell couldn't find the requested binlog, exiting...");
			System.exit(2);
		} catch ( Exception e ) {
			e.printStackTrace();
			System.exit(1);
		}
	}
}<|MERGE_RESOLUTION|>--- conflicted
+++ resolved
@@ -274,16 +274,13 @@
 				}
 			});
 
-<<<<<<< HEAD
+			LOGGER.info("Starting Maxwell. maxMemory: " + Runtime.getRuntime().maxMemory() + " bufferMemoryUsage: " + config.bufferMemoryUsage);
+
 			if ( config.haMode ) {
 				new MaxwellHA(maxwell, config.jgroupsConf, config.raftMemberID, config.clientID).startHA();
 			} else {
 				maxwell.start();
 			}
-=======
-			LOGGER.info("Starting Maxwell. maxMemory: " + Runtime.getRuntime().maxMemory() + " bufferMemoryUsage: " + config.bufferMemoryUsage);
-			maxwell.start();
->>>>>>> 252a5771
 		} catch ( SQLException e ) {
 			// catch SQLException explicitly because we likely don't care about the stacktrace
 			LOGGER.error("SQLException: " + e.getLocalizedMessage());
