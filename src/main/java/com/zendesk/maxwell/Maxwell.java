--- conflicted
+++ resolved
@@ -55,7 +55,6 @@
 		context = null;
 	}
 
-<<<<<<< HEAD
 	private BinlogPosition attemptMasterRecovery() throws Exception {
 		BinlogPosition recovered = null;
 		RecoveryInfo recoveryInfo = this.context.getRecoveryInfo();
@@ -106,7 +105,7 @@
 		}
 		return initial;
 	}
-=======
+
 	public String getMaxwellVersion() {
 		String packageVersion = getClass().getPackage().getImplementationVersion();
 		if ( packageVersion == null )
@@ -115,9 +114,7 @@
 			return packageVersion;
 	}
 
-	static String bootString =
-		"Maxwell v%s is booting (%s), starting at %s";
->>>>>>> 4aa7813c
+	static String bootString = "Maxwell v%s is booting (%s), starting at %s";
 
 	private void start() throws Exception {
 		try ( Connection connection = this.context.getReplicationConnection();
