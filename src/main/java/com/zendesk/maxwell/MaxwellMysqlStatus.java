package com.zendesk.maxwell;

import org.slf4j.Logger;
import org.slf4j.LoggerFactory;

import java.sql.Connection;
import java.sql.DatabaseMetaData;
import java.sql.ResultSet;
import java.sql.SQLException;
import java.sql.Statement;
import java.util.Locale;
import java.util.Properties;

/**
 * Class with some utility functions for querying mysql server state
 */
public class MaxwellMysqlStatus {
	static final Logger LOGGER = LoggerFactory.getLogger(MaxwellMysqlStatus.class);
	private Connection connection;

	public MaxwellMysqlStatus(Connection c) {
		this.connection = c;
	}

	private String sqlStatement(String variableName) {
		return "SHOW VARIABLES LIKE '" + variableName + "'";
	}
	public boolean isMaria() {
		try {
			DatabaseMetaData md = connection.getMetaData();
			return md.getDatabaseProductVersion().toLowerCase().contains("mariadb");
		} catch ( SQLException e ) {
			return false;
		}
	}

       /**
       * Generates the appropriate SQL command to retrieve binary log status based on
       * the database type and version.
       *
       * This method checks the database product name and version to determine
       * the most suitable SQL command for retrieving binary log status information.
       * It supports MySQL and MariaDB, with compatibility for recent version
       * requirements:
       * <ul>
       * <li>MySQL 8.2 and above: uses "SHOW BINARY LOG STATUS"</li>
       * <li>MariaDB 10.5 and above: uses "SHOW BINLOG STATUS"</li>
       * <li>All other versions default to "SHOW MASTER STATUS"</li>
       * </ul>
       * If an error occurs during metadata retrieval, the method defaults to "SHOW
       * MASTER STATUS".
       *
       * @return a SQL command string to check binary log status
       */
	public String getShowBinlogSQL() {
		try {
			DatabaseMetaData md = connection.getMetaData();
<<<<<<< HEAD

			String productName = md.getDatabaseProductVersion();

			int majorVersion = md.getDatabaseMajorVersion();
			int minorVersion = md.getDatabaseMinorVersion();

			boolean isMariaDB = productName.toLowerCase().contains("mariadb");
			boolean isMySQL = !isMariaDB;

			if (isMySQL && (majorVersion > 8 || (majorVersion == 8 && minorVersion >= 2))) {
=======
			if ( md.getDatabaseMajorVersion() >= 8 && md.getDatabaseMinorVersion() >= 4 ) {
>>>>>>> 6b6688fb
				return "SHOW BINARY LOG STATUS";
			} else if (isMariaDB && (majorVersion > 10 || (majorVersion == 10 && minorVersion >= 5))) {
				return "SHOW BINLOG STATUS";
			}
		} catch ( SQLException e ) {
			return "SHOW MASTER STATUS";
		}

		return "SHOW MASTER STATUS";
	}




	public String getVariableState(String variableName, boolean throwOnMissing) throws SQLException, MaxwellCompatibilityError {
		try ( Statement stmt = connection.createStatement();
		      ResultSet rs = stmt.executeQuery(sqlStatement(variableName)) ) {
			String status;
			if(!rs.next()) {
				if ( throwOnMissing ) {
					throw new MaxwellCompatibilityError("Could not check state for Mysql variable: " + variableName);
				} else {
					return null;
				}
			}

			status = rs.getString("Value");
			return status;
		}
	}
	public String getVariableState(String variableName) throws SQLException {
		try {
			return getVariableState(variableName, false);
		} catch ( MaxwellCompatibilityError e ) {
			return null;
		}
	}

	private void ensureVariableState(String variable, String state) throws SQLException, MaxwellCompatibilityError
	{
		if (!getVariableState(variable, true).equals(state)) {
			throw new MaxwellCompatibilityError("variable " + variable + " must be set to '" + state + "'");
		}
	}


	private void ensureServerIDIsSet() throws SQLException, MaxwellCompatibilityError {
		String id = getVariableState("server_id", false);
		if ( "0".equals(id) ) {
			throw new MaxwellCompatibilityError("server_id is '0'.  Maxwell will not function without a server_id being set.");
		}
	}

	private void ensureRowImageFormat() throws SQLException, MaxwellCompatibilityError {
		String rowImageFormat = getVariableState("binlog_row_image", false);
		if ( rowImageFormat == null ) // only present in mysql 5.6+
			return;

		if ( rowImageFormat.equals("MINIMAL") ) {
			LOGGER.warn("Warning: binlog_row_image is set to MINIMAL.  This may not be what you want.");
			LOGGER.warn("See http://maxwells-daemon.io/compat for more information.");
		}
	}

	/**
	 * Verify that replication is in the expected state:
	 *
	 * <ol>
	 *     <li>Check that a serverID is set</li>
	 *     <li>check that binary logging is on</li>
	 *     <li>Check that the binlog_format is "ROW"</li>
	 *     <li>Warn if binlog_row_image is MINIMAL</li>
	 * </ol>
	 * @param c a JDBC connection
	 * @throws SQLException if the database has issues
	 * @throws MaxwellCompatibilityError if we are not in the expected state
	 */
	public static void ensureReplicationMysqlState(Connection c) throws SQLException, MaxwellCompatibilityError {
		MaxwellMysqlStatus m = new MaxwellMysqlStatus(c);

		m.ensureServerIDIsSet();
		m.ensureVariableState("log_bin", "ON");
		m.ensureVariableState("binlog_format", "ROW");
		m.ensureRowImageFormat();
	}

	/**
	 * Verify that the maxwell database is in the expected state
	 * @param c a JDBC connection
	 * @throws SQLException if we have database issues
	 * @throws MaxwellCompatibilityError if we're not in the expected state
	 */
	public static void ensureMaxwellMysqlState(Connection c) throws SQLException, MaxwellCompatibilityError {
		MaxwellMysqlStatus m = new MaxwellMysqlStatus(c);

		m.ensureVariableState("read_only", "OFF");
	}

	/**
	 * Verify that we can safely turn on maxwell GTID mode
	 * @param c a JDBC connection
	 * @throws SQLException if we have db troubles
	 * @throws MaxwellCompatibilityError if we're not in the expected state
	 */
	public static void ensureGtidMysqlState(Connection c) throws SQLException, MaxwellCompatibilityError {
		MaxwellMysqlStatus m = new MaxwellMysqlStatus(c);

		if ( m.isMaria() )
			return;

		m.ensureVariableState("gtid_mode", "ON");
		m.ensureVariableState("log_slave_updates", "ON");
		m.ensureVariableState("enforce_gtid_consistency", "ON");
	}

	public static boolean isMaria(Connection c) {
		MaxwellMysqlStatus m = new MaxwellMysqlStatus(c);
		return m.isMaria();
	}

	/**
	 * Return an enum representing the current case sensitivity of the server
	 * @param c a JDBC connection
	 * @return case sensitivity
	 * @throws SQLException if we have db troubles
	 */
	public static CaseSensitivity captureCaseSensitivity(Connection c) throws SQLException {
		final int value;
		try ( Statement stmt = c.createStatement();
			  ResultSet rs = stmt.executeQuery("select @@lower_case_table_names") ) {
			if ( !rs.next() )
				throw new RuntimeException("Could not retrieve @@lower_case_table_names!");
			value = rs.getInt(1);
		}

		switch(value) {
			case 0:
				return CaseSensitivity.CASE_SENSITIVE;
			case 1:
				return CaseSensitivity.CONVERT_TO_LOWER;
			case 2:
				return CaseSensitivity.CONVERT_ON_COMPARE;
			default:
				throw new RuntimeException("Unknown value for @@lower_case_table_names: " + value);
		}
	}
}<|MERGE_RESOLUTION|>--- conflicted
+++ resolved
@@ -55,7 +55,6 @@
 	public String getShowBinlogSQL() {
 		try {
 			DatabaseMetaData md = connection.getMetaData();
-<<<<<<< HEAD
 
 			String productName = md.getDatabaseProductVersion();
 
@@ -66,9 +65,6 @@
 			boolean isMySQL = !isMariaDB;
 
 			if (isMySQL && (majorVersion > 8 || (majorVersion == 8 && minorVersion >= 2))) {
-=======
-			if ( md.getDatabaseMajorVersion() >= 8 && md.getDatabaseMinorVersion() >= 4 ) {
->>>>>>> 6b6688fb
 				return "SHOW BINARY LOG STATUS";
 			} else if (isMariaDB && (majorVersion > 10 || (majorVersion == 10 && minorVersion >= 5))) {
 				return "SHOW BINLOG STATUS";
