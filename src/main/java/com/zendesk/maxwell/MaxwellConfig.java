--- conflicted
+++ resolved
@@ -163,15 +163,6 @@
 			return defaultVal;
 	}
 
-	private boolean fetchBooleanOption(String name, OptionSet options, Properties properties, boolean defaultVal) {
-		if ( options != null && options.has(name) )
-			return true;
-		else if ( (properties != null) && properties.containsKey(name) )
-			return true;
-		else
-			return defaultVal;
-	}
-
 	private Long fetchLongOption(String name, OptionSet options, Properties properties, Long defaultVal) {
 		String strOption = fetchOption(name, options, properties, null);
 		if ( strOption == null )
@@ -276,18 +267,12 @@
 			this.initPosition = new BinlogPosition(pos, initPositionSplit[0]);
 		}
 
-<<<<<<< HEAD
 		this.replayMode =     fetchBooleanOption("replay", options, null, false);
 		this.masterRecovery = fetchBooleanOption("master_recovery", options, properties, false);
-=======
-		if ( options != null && options.has("replay")) {
-			this.replayMode = true;
-		}
 
 		boolean outputBinlogPosition = fetchBooleanOption("output_binlog_position", options, properties, false);
 		boolean outputCommitInfo = fetchBooleanOption("output_commit_info", options, properties, true);
 		this.outputConfig = new MaxwellOutputConfig(outputBinlogPosition, outputCommitInfo);
->>>>>>> 4aa7813c
 	}
 
 	private Properties parseFile(String filename, Boolean abortOnMissing) {
