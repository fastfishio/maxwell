--- conflicted
+++ resolved
@@ -284,7 +284,6 @@
 	}
 
 	@Test
-<<<<<<< HEAD
 	public void testCaseSensitiveDatabases() throws Exception {
 		if ( buildContext().getCaseSensitivity() == CaseSensitivity.CASE_SENSITIVE ) {
 			String sql[] = {
@@ -299,16 +298,17 @@
 
 	@Test
 	public void testCaseInsensitiveDatabase() throws Exception {
-		if ( buildContext().getCaseSensitivity() != CaseSensitivity.CASE_SENSITIVE ) {
+		if (buildContext().getCaseSensitivity() != CaseSensitivity.CASE_SENSITIVE) {
 			String sql[] = {
-				"create TABLE taybal( a long varchar character set 'utf8' )",
-				"alter table TAYbal add column b int",
-				"drop table TAYBAL"
+					"create TABLE taybal( a long varchar character set 'utf8' )",
+					"alter table TAYbal add column b int",
+					"drop table TAYBAL"
 			};
 
 			testIntegration(sql);
 		}
-=======
+	}
+
 	public void testAutoConvertToByte() throws Exception {
 		testIntegration("create table t1 ( " +
 			"a char(1) byte, " +
@@ -322,6 +322,5 @@
 			"i text(234344) byte" +
 			")"
 		);
->>>>>>> 928451d8
 	}
 }