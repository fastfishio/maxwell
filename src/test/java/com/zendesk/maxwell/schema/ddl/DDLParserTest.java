--- conflicted
+++ resolved
@@ -236,14 +236,9 @@
 			"alter table something collate = default",
 			"ALTER TABLE t DROP t.foo",
 			"alter table f add column i varchar(255) default ('environment,namespace,table_name')",
-<<<<<<< HEAD
-			"CREATE DATABASE xyz DEFAULT CHARACTER SET utf8mb4 COLLATE utf8mb4_0900_ai_ci DEFAULT ENCRYPTION='N'"
-=======
+			"CREATE DATABASE xyz DEFAULT CHARACTER SET utf8mb4 COLLATE utf8mb4_0900_ai_ci DEFAULT ENCRYPTION='N'",
 			"CREATE TABLE testTable18 ( command JSON NOT NULL DEFAULT (JSON_QUOTE(\"{'parent':'sched'}\")) )",
 			"CREATE TABLE testTable19 ( pid BIGINT NOT NULL DEFAULT(1) )"
-
-
->>>>>>> 1b573631
 		};
 
 		for ( String s : testSQL ) {
